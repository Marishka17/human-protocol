--- conflicted
+++ resolved
@@ -13,16 +13,11 @@
     "escrow-dashboard:start": "yarn workspace @human-protocol/escrow-dashboard start",
     "escrow-dashboard:test": "yarn workspace @human-protocol/escrow-dashboard test",
     "escrow-dashboard:lint": "yarn workspace @human-protocol/escrow-dashboard lint",
-<<<<<<< HEAD
     "eth-kvstore:lint": "yarn workspace @human-protocol/eth-kvstore-gui lint",
-    "test": "concurrently npm:core:test npm:subgraph:test npm:escrow-dashboard:test",
-    "lint": "concurrently npm:core:lint npm:subgraph:lint npm:escrow-dashboard:lint npm:eth-kvstore:lint",
-=======
     "fortune:test": "yarn workspace @human-protocol/fortune test",
     "fortune:lint": "yarn workspace @human-protocol/fortune lint",
     "test": "concurrently npm:core:test npm:subgraph:test npm:escrow-dashboard:test npm:fortune:test",
-    "lint": "concurrently npm:core:lint npm:subgraph:lint npm:escrow-dashboard:lint npm:fortune:lint",
->>>>>>> e52c4abe
+    "lint": "concurrently npm:core:lint npm:subgraph:lint npm:escrow-dashboard:lint npm:fortune:lint npm:eth-kvstore:lint",
     "prepare": "husky install"
   },
   "workspaces": [
