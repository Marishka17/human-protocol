--- conflicted
+++ resolved
@@ -24,11 +24,8 @@
 datumaro = {git = "https://github.com/cvat-ai/datumaro.git", rev = "ff83c00c2c1bc4b8fdfcc55067fcab0a9b5b6b11"}
 human-protocol-sdk = "^3.0.4"
 hexbytes = ">=1.2.0" # required for to_0x_hex() function
-<<<<<<< HEAD
+starlette = ">=0.40.0" # avoid the vulnerability with multipart/form-data
 cvat-sdk = "^2.21.3"
-=======
-starlette = ">=0.40.0" # avoid the vulnerability with multipart/form-data
->>>>>>> 10dfea33
 
 [tool.poetry.group.dev.dependencies]
 hypothesis = "^6.82.6"
