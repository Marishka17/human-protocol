# pylint: disable=too-few-public-methods,missing-class-docstring
"""Project configuration from env vars"""

import inspect
import os
from collections.abc import Iterable
from typing import ClassVar

from attrs.converters import to_bool
from dotenv import load_dotenv
from human_protocol_sdk.encryption import Encryption
from web3 import Web3
from web3.providers.rpc import HTTPProvider

from src.utils.logging import parse_log_level
from src.utils.net import is_ipv4

dotenv_path = os.getenv("DOTENV_PATH", None)
if dotenv_path and not os.path.exists(dotenv_path):  # noqa: PTH110
    raise FileNotFoundError(dotenv_path)

load_dotenv(dotenv_path)


class _BaseConfig:
    @classmethod
    def validate(cls) -> None:
        pass


class PostgresConfig:
    port = os.environ.get("PG_PORT", "5432")
    host = os.environ.get("PG_HOST", "0.0.0.0")  # noqa: S104
    user = os.environ.get("PG_USER", "admin")
    password = os.environ.get("PG_PASSWORD", "admin")
    database = os.environ.get("PG_DB", "exchange_oracle")
    lock_timeout = int(os.environ.get("PG_LOCK_TIMEOUT", "3000"))  # milliseconds

    @classmethod
    def connection_url(cls) -> str:
        return f"postgresql://{cls.user}:{cls.password}@{cls.host}:{cls.port}/{cls.database}"


class RedisConfig:
    port = os.environ.get("REDIS_PORT", "6379")
    host = os.environ.get("REDIS_HOST", "0.0.0.0")  # noqa: S104
    database = os.environ.get("REDIS_DB", "")
    user = os.environ.get("REDIS_USER", "")
    password = os.environ.get("REDIS_PASSWORD", "")
    use_ssl = to_bool(os.environ.get("REDIS_USE_SSL", "false"))

    @classmethod
    def connection_url(cls) -> str:
        scheme = "redis"
        if cls.use_ssl:
            scheme += "s"

        auth_params = ""
        if cls.user or cls.password:
            auth_params = f"{cls.user}:{cls.password}@"

        return f"{scheme}://{auth_params}{cls.host}:{cls.port}/{cls.database}"


class _NetworkConfig:
    chain_id: ClassVar[int]
    rpc_api: ClassVar[str | None]
    private_key: ClassVar[str | None]
    addr: ClassVar[str | None]

    @classmethod
    def is_configured(cls) -> bool:
        if all([cls.chain_id, cls.rpc_api, cls.private_key, cls.addr]):
            w3 = Web3(HTTPProvider(cls.rpc_api))
            return w3.is_connected()

        return False


class PolygonMainnetConfig(_NetworkConfig):
    chain_id = 137
    rpc_api = os.environ.get("POLYGON_MAINNET_RPC_API_URL")
    private_key = os.environ.get("POLYGON_MAINNET_PRIVATE_KEY")
    addr = os.environ.get("POLYGON_MAINNET_ADDR")


class PolygonAmoyConfig(_NetworkConfig):
    chain_id = 80002
    rpc_api = os.environ.get("POLYGON_AMOY_RPC_API_URL")
    private_key = os.environ.get("POLYGON_AMOY_PRIVATE_KEY")
    addr = os.environ.get("POLYGON_AMOY_ADDR")


class LocalhostConfig(_NetworkConfig):
    chain_id = 1338
    rpc_api = os.environ.get("LOCALHOST_RPC_API_URL", "http://blockchain-node:8545")
    private_key = os.environ.get(
        "LOCALHOST_PRIVATE_KEY",
        "ac0974bec39a17e36ba4a6b4d238ff944bacb478cbed5efcae784d7bf4f2ff80",
    )
    addr = os.environ.get("LOCALHOST_AMOY_ADDR", "0xf39Fd6e51aad88F6F4ce6aB8827279cffFb92266")

    job_launcher_url = os.environ.get("LOCALHOST_JOB_LAUNCHER_URL")

    recording_oracle_address = os.environ.get("LOCALHOST_RECORDING_ORACLE_ADDRESS")
    recording_oracle_url = os.environ.get("LOCALHOST_RECORDING_ORACLE_URL")
    reputation_oracle_url = os.environ.get("LOCALHOST_REPUTATION_ORACLE_URL")


class CronConfig:
    process_job_launcher_webhooks_int = int(os.environ.get("PROCESS_JOB_LAUNCHER_WEBHOOKS_INT", 30))
    process_job_launcher_webhooks_chunk_size = int(
        os.environ.get("PROCESS_JOB_LAUNCHER_WEBHOOKS_CHUNK_SIZE", 5)
    )
    process_recording_oracle_webhooks_int = int(
        os.environ.get("PROCESS_RECORDING_ORACLE_WEBHOOKS_INT", 30)
    )
    process_recording_oracle_webhooks_chunk_size = int(
        os.environ.get("PROCESS_RECORDING_ORACLE_WEBHOOKS_CHUNK_SIZE", 5)
    )
    process_reputation_oracle_webhooks_chunk_size = int(
        os.environ.get("PROCESS_REPUTATION_ORACLE_WEBHOOKS_CHUNK_SIZE", 5)
    )
    process_reputation_oracle_webhooks_int = int(
        os.environ.get("PROCESS_REPUTATION_ORACLE_WEBHOOKS_INT", 5)
    )
    track_completed_projects_int = int(os.environ.get("TRACK_COMPLETED_PROJECTS_INT", 30))
    track_completed_projects_chunk_size = os.environ.get("TRACK_COMPLETED_PROJECTS_CHUNK_SIZE", 5)
    track_completed_tasks_int = int(os.environ.get("TRACK_COMPLETED_TASKS_INT", 30))
    track_completed_tasks_chunk_size = os.environ.get("TRACK_COMPLETED_TASKS_CHUNK_SIZE", 20)
    track_creating_tasks_int = int(os.environ.get("TRACK_CREATING_TASKS_INT", 300))
    track_creating_tasks_chunk_size = os.environ.get("TRACK_CREATING_TASKS_CHUNK_SIZE", 5)
    track_assignments_int = int(os.environ.get("TRACK_ASSIGNMENTS_INT", 5))
    track_assignments_chunk_size = os.environ.get("TRACK_ASSIGNMENTS_CHUNK_SIZE", 10)

    track_completed_escrows_int = int(
        # backward compatibility
        os.environ.get(
            "TRACK_COMPLETED_ESCROWS_INT", os.environ.get("RETRIEVE_ANNOTATIONS_INT", 60)
        )
    )
    track_escrow_validations_int = int(
        os.environ.get(
            "TRACK_COMPLETED_ESCROWS_INT", os.environ.get("RETRIEVE_ANNOTATIONS_INT", 60)
        )
    )
    track_completed_escrows_chunk_size = os.environ.get(
        # backward compatibility
        "TRACK_COMPLETED_ESCROWS_CHUNK_SIZE",
        os.environ.get("RETRIEVE_ANNOTATIONS_CHUNK_SIZE", 5),
    )
    track_completed_escrows_max_downloading_retries = int(
        os.environ.get("TRACK_COMPLETED_ESCROWS_MAX_DOWNLOADING_RETRIES", 10)
    )
    "Maximum number of downloading attempts per job during results downloading"

    track_completed_escrows_jobs_downloading_batch_size = int(
        os.environ.get("TRACK_COMPLETED_ESCROWS_JOBS_DOWNLOADING_BATCH_SIZE", 500)
    )
    "Maximum number of parallel downloading requests during results downloading"

    rejected_projects_chunk_size = os.environ.get("REJECTED_PROJECTS_CHUNK_SIZE", 20)
    accepted_projects_chunk_size = os.environ.get("ACCEPTED_PROJECTS_CHUNK_SIZE", 20)

    track_escrow_creation_chunk_size = os.environ.get("TRACK_ESCROW_CREATION_CHUNK_SIZE", 20)
    track_escrow_creation_int = int(os.environ.get("TRACK_ESCROW_CREATION_INT", 300))


class CvatConfig:
    # TODO: it looks odd to use cvat_ prefix in class attributes inside CvatConfig
    cvat_url = os.environ.get("CVAT_URL", "http://localhost:8080")
    cvat_admin = os.environ.get("CVAT_ADMIN", "admin")
    cvat_admin_pass = os.environ.get("CVAT_ADMIN_PASS", "admin")
    cvat_org_slug = os.environ.get("CVAT_ORG_SLUG", "")

    cvat_job_overlap = int(os.environ.get("CVAT_JOB_OVERLAP", 0))
    cvat_task_segment_size = int(os.environ.get("CVAT_TASK_SEGMENT_SIZE", 150))
    cvat_default_image_quality = int(os.environ.get("CVAT_DEFAULT_IMAGE_QUALITY", 70))
    cvat_max_jobs_per_task = int(os.environ.get("CVAT_MAX_JOBS_PER_TASK", 10 * 1000))
    cvat_task_creation_check_interval = int(os.environ.get("CVAT_TASK_CREATION_CHECK_INTERVAL", 5))

    # quality control settings
    cvat_max_validation_checks = int(os.environ.get("CVAT_MAX_VALIDATION_CHECKS", 3))
<<<<<<< HEAD
    cvat_iou_threshold = float(os.environ.get("CVAT_IOU_THRESHOLD", 0.8))
=======
    "Maximum number of attempts to run a validation check on a job after completing annotation"

    cvat_iou_threshold = float(os.environ.get("CVAT_IOU_THRESHOLD", 0.5))
>>>>>>> f6daa82a
    cvat_oks_sigma = float(os.environ.get("CVAT_OKS_SIGMA", 0.1))

    cvat_incoming_webhooks_url = os.environ.get("CVAT_INCOMING_WEBHOOKS_URL")
    cvat_webhook_secret = os.environ.get("CVAT_WEBHOOK_SECRET", "thisisasamplesecret")


class StorageConfig:
    provider: ClassVar[str] = os.environ["STORAGE_PROVIDER"].lower()
    data_bucket_name: ClassVar[str] = (
        os.environ.get("STORAGE_RESULTS_BUCKET_NAME")  # backward compatibility
        or os.environ["STORAGE_BUCKET_NAME"]
    )
    endpoint_url: ClassVar[str] = os.environ[
        "STORAGE_ENDPOINT_URL"
    ]  # TODO: probably should be optional
    region: ClassVar[str | None] = os.environ.get("STORAGE_REGION")
    results_dir_suffix: ClassVar[str] = os.environ.get("STORAGE_RESULTS_DIR_SUFFIX", "-results")
    secure: ClassVar[bool] = to_bool(os.environ.get("STORAGE_USE_SSL", "true"))

    # S3 specific attributes
    access_key: ClassVar[str | None] = os.environ.get("STORAGE_ACCESS_KEY")
    secret_key: ClassVar[str | None] = os.environ.get("STORAGE_SECRET_KEY")

    # GCS specific attributes
    key_file_path: ClassVar[str | None] = os.environ.get("STORAGE_KEY_FILE_PATH")

    @classmethod
    def get_scheme(cls) -> str:
        return "https://" if cls.secure else "http://"

    @classmethod
    def provider_endpoint_url(cls) -> str:
        return f"{cls.get_scheme()}{cls.endpoint_url}"

    @classmethod
    def bucket_url(cls) -> str:
        if is_ipv4(cls.endpoint_url):
            return f"{cls.get_scheme()}{cls.endpoint_url}/{cls.data_bucket_name}/"
        else:
            return f"{cls.get_scheme()}{cls.data_bucket_name}.{cls.endpoint_url}/"


class FeaturesConfig:
    enable_custom_cloud_host = to_bool(os.environ.get("ENABLE_CUSTOM_CLOUD_HOST", "no"))
    "Allows using a custom host in manifest bucket urls"

    default_export_timeout = int(os.environ.get("DEFAULT_EXPORT_TIMEOUT", 60))
    "Timeout, in seconds, for annotations or dataset export waiting"

    default_import_timeout = int(os.environ.get("DEFAULT_IMPORT_TIMEOUT", 60 * 60))
    "Timeout, in seconds, for waiting on GT annotations import"

    request_logging_enabled = to_bool(os.getenv("REQUEST_LOGGING_ENABLED", "0"))
    "Allow to log request details for each request"

    profiling_enabled = to_bool(os.getenv("PROFILING_ENABLED", "0"))
    "Allow to profile specific requests"


class CoreConfig:
    default_assignment_time = int(os.environ.get("DEFAULT_ASSIGNMENT_TIME", 1800))

    skeleton_assignment_size_mult = int(os.environ.get("SKELETON_ASSIGNMENT_SIZE_MULT", 1))
    "Assignment size multiplier for IMAGE_SKELETONS_FROM_BOXES tasks"

    min_roi_size_w = int(os.environ.get("MIN_ROI_SIZE_W", 350))
    "Minimum absolute ROI size for IMAGE_BOXES_FROM_POINTS and IMAGE_SKELETONS_FROM_BOXES tasks"

    min_roi_size_h = int(os.environ.get("MIN_ROI_SIZE_H", 300))
    "Minimum absolute ROI size for IMAGE_BOXES_FROM_POINTS and IMAGE_SKELETONS_FROM_BOXES tasks"


class HumanAppConfig:
    jwt_key = os.environ.get("HUMAN_APP_JWT_KEY", "sample")


class ApiConfig:
    default_page_size = int(os.environ.get("DEFAULT_API_PAGE_SIZE", 5))
    min_page_size = int(os.environ.get("MIN_API_PAGE_SIZE", 1))
    max_page_size = int(os.environ.get("MAX_API_PAGE_SIZE", 10))

    stats_rps_limit = int(os.environ.get("STATS_RPS_LIMIT", 4))


class EncryptionConfig(_BaseConfig):
    pgp_passphrase = os.environ.get("PGP_PASSPHRASE", "")
    pgp_private_key = os.environ.get("PGP_PRIVATE_KEY", "")
    pgp_public_key_url = os.environ.get("PGP_PUBLIC_KEY_URL", "")

    @classmethod
    def validate(cls) -> None:
        ex_prefix = "Wrong server configuration."

        if (cls.pgp_public_key_url or cls.pgp_passphrase) and not cls.pgp_private_key:
            raise Exception(f"{ex_prefix} The PGP_PRIVATE_KEY environment is not set.")

        if cls.pgp_private_key:
            try:
                Encryption(cls.pgp_private_key, passphrase=cls.pgp_passphrase)
            except Exception as ex:  # noqa: BLE001
                # Possible reasons:
                # - private key is invalid
                # - private key is locked but no passphrase is provided
                raise Exception(" ".join([ex_prefix, str(ex)]))


class Config:
    port = int(os.environ.get("PORT", 8000))
    environment = os.environ.get("ENVIRONMENT", "development")
    workers_amount = int(os.environ.get("WORKERS_AMOUNT", 1))
    webhook_max_retries = int(os.environ.get("WEBHOOK_MAX_RETRIES", 5))
    webhook_delay_if_failed = int(os.environ.get("WEBHOOK_DELAY_IF_FAILED", 60))
    loglevel = parse_log_level(os.environ.get("LOGLEVEL", "info"))

    polygon_mainnet = PolygonMainnetConfig
    polygon_amoy = PolygonAmoyConfig
    localhost = LocalhostConfig

    postgres_config = PostgresConfig
    redis_config = RedisConfig
    api_config = ApiConfig
    human_app_config = HumanAppConfig

    cron_config = CronConfig
    cvat_config = CvatConfig
    storage_config = StorageConfig
    features = FeaturesConfig
    core_config = CoreConfig
    encryption_config = EncryptionConfig

    @classmethod
    def validate(cls) -> None:
        for attr_or_method in cls.__dict__:
            attr_or_method = getattr(cls, attr_or_method)
            if inspect.isclass(attr_or_method) and issubclass(attr_or_method, _BaseConfig):
                attr_or_method.validate()

    @classmethod
    def get_network_configs(cls, *, only_configured: bool = True) -> Iterable[_NetworkConfig]:
        for attr_or_method in cls.__dict__:
            attr_or_method = getattr(cls, attr_or_method)
            if (
                inspect.isclass(attr_or_method)
                and issubclass(attr_or_method, _NetworkConfig)
                and (not only_configured or attr_or_method.is_configured())
            ):
                yield attr_or_method<|MERGE_RESOLUTION|>--- conflicted
+++ resolved
@@ -181,13 +181,9 @@
 
     # quality control settings
     cvat_max_validation_checks = int(os.environ.get("CVAT_MAX_VALIDATION_CHECKS", 3))
-<<<<<<< HEAD
+    "Maximum number of attempts to run a validation check on a job after completing annotation"
+
     cvat_iou_threshold = float(os.environ.get("CVAT_IOU_THRESHOLD", 0.8))
-=======
-    "Maximum number of attempts to run a validation check on a job after completing annotation"
-
-    cvat_iou_threshold = float(os.environ.get("CVAT_IOU_THRESHOLD", 0.5))
->>>>>>> f6daa82a
     cvat_oks_sigma = float(os.environ.get("CVAT_OKS_SIGMA", 0.1))
 
     cvat_incoming_webhooks_url = os.environ.get("CVAT_INCOMING_WEBHOOKS_URL")
