{
  "name": "@human-protocol/job-launcher-client",
  "version": "0.1.0",
  "private": true,
  "dependencies": {
    "@emotion/react": "^11.10.5",
    "@emotion/styled": "^11.10.5",
    "@human-protocol/core": "workspace:*",
    "@mui/material": "^5.11.7",
    "@stripe/react-stripe-js": "^1.16.4",
    "@stripe/stripe-js": "^1.46.0",
    "axios": "^1.1.3",
    "react": "^18.2.0",
    "react-dom": "^18.2.0",
<<<<<<< HEAD
    "typescript": "^4.9.3",
    "wagmi": "^0.11.2",
=======
    "react-scripts": "5.0.1",
    "wagmi": "^0.12.2",
>>>>>>> c3aea949
    "web-vitals": "^2.1.4",
    "web3": "^1.8.1"
  },
  "scripts": {
    "lint": "eslint \"**/*.{ts,tsx}\"",
    "start": "vite",
    "build": "vite build",
    "preview": "vite preview",
    "start-prod": "serve -s build",
    "test": "vitest run",
    "format:prettier": "prettier --write \"**/*.{ts,tsx}\"",
    "format:lint": "eslint --fix \"**/*.{ts,tsx}\"",
    "format": "npm run format:prettier && npm run format:lint"
  },
  "browserslist": {
    "production": [
      ">0.2%",
      "not dead",
      "not op_mini all"
    ],
    "development": [
      "last 1 chrome version",
      "last 1 firefox version",
      "last 1 safari version"
    ]
  },
  "devDependencies": {
    "@testing-library/jest-dom": "^5.16.5",
    "@testing-library/react": "^14.0.0",
    "@types/react": "^18.0.28",
    "@types/react-dom": "^18.0.11",
    "@types/react-test-renderer": "^18.0.0",
    "@vitejs/plugin-react": "^3.1.0",
    "eslint-config-react-app": "^7.0.1",
    "eslint-import-resolver-typescript": "^3.5.3",
    "eslint-plugin-import": "^2.27.5",
    "eslint-plugin-react": "^7.32.2",
    "eslint-plugin-react-hooks": "^4.6.0",
    "happy-dom": "^8.9.0",
    "identity-obj-proxy": "^3.0.0",
    "jsdom": "^21.1.0",
    "resize-observer-polyfill": "^1.5.1",
    "vite": "^4.1.4",
    "vitest": "^0.28.4"
  },
  "lint-staged": {
    "*.{ts,tsx}": [
      "prettier --write",
      "eslint --fix"
    ]
  }
}<|MERGE_RESOLUTION|>--- conflicted
+++ resolved
@@ -12,13 +12,8 @@
     "axios": "^1.1.3",
     "react": "^18.2.0",
     "react-dom": "^18.2.0",
-<<<<<<< HEAD
     "typescript": "^4.9.3",
-    "wagmi": "^0.11.2",
-=======
-    "react-scripts": "5.0.1",
     "wagmi": "^0.12.2",
->>>>>>> c3aea949
     "web-vitals": "^2.1.4",
     "web3": "^1.8.1"
   },
