--- conflicted
+++ resolved
@@ -9,12 +9,9 @@
   setupAgents,
   sendFortune,
   calculateRewardAmount,
-<<<<<<< HEAD
   stake,
   setupAccounts,
-=======
   getS3File,
->>>>>>> 85669c77
 } = require('./fixtures');
 const {
   urls,
