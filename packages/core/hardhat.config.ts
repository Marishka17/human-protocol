import * as dotenv from 'dotenv';

import { HardhatUserConfig, task } from 'hardhat/config';
import '@nomiclabs/hardhat-ethers';
import '@nomicfoundation/hardhat-chai-matchers';
import '@nomiclabs/hardhat-etherscan';
import '@typechain/hardhat';
import 'xdeployer';
import 'hardhat-gas-reporter';
import 'solidity-coverage';
import 'hardhat-contract-sizer';
import * as tdly from '@tenderly/hardhat-tenderly';
import 'hardhat-abi-exporter';
import '@nomicfoundation/hardhat-toolbox';
import '@openzeppelin/hardhat-upgrades';

dotenv.config();

// Turning off the automatic Tenderly verification
tdly.setup({ automaticVerifications: false });

task('accounts', 'Prints the list of accounts', async (_, hre) => {
  const accounts = await hre.ethers.getSigners();

  for (const account of accounts) {
    // eslint-disable-next-line no-console
    console.log(account.address);
  }
});

task(
  'balances',
  'Prints the list of accounts and their balances',
  async (_, hre) => {
    const accounts = await hre.ethers.getSigners();

    for (const account of accounts) {
      // eslint-disable-next-line no-console
      console.log(
        account.address +
          ' ' +
          (await hre.ethers.provider.getBalance(account.address))
      );
    }
  }
);

const config: HardhatUserConfig = {
  solidity: {
    version: '0.8.9',
    settings: { optimizer: { enabled: true, runs: 1000000 } },
  },
  defaultNetwork: 'hardhat',
  networks: {
    localhost: {
      url: `http://127.0.0.1:${process.env.RPC_PORT || '8545'}`,
    },
    hardhat: {
      forking: process.env.FORKING_URL
        ? {
            url: process.env.FORKING_URL,
          }
        : undefined,
      chainId: 1338,
    },
    tenderly: {
      url: `https://rpc.tenderly.co/fork/${process.env.TENDERLY_FORK_ID}`,
    },
    goerli: {
      chainId: 5,
      url: process.env.ETH_GOERLI_TESTNET_URL || '',
      accounts:
        process.env.PRIVATE_KEY !== undefined ? [process.env.PRIVATE_KEY] : [],
    },
<<<<<<< HEAD
    polygonMumbai: {
      chainId: 80001,
      url: process.env.ETH_POLYGON_MUMBAI_URL || '',
      accounts:
        process.env.PRIVATE_KEY !== undefined ? [process.env.PRIVATE_KEY] : [],
    },
    bscTestnet: {
      chainId: 97,
      url: process.env.ETH_BSC_TESTNET_URL || '',
      accounts:
        process.env.PRIVATE_KEY !== undefined ? [process.env.PRIVATE_KEY] : [],
    },
    moonbaseAlpha: {
      chainId: 1287,
      timeout: 1000000000,
      url: process.env.ETH_MOONBASE_ALPHA_URL || '',
=======
    avalancheTestnet: {
      chainId: 43113,
      url: 'https://api.avax-test.network/ext/C/rpc',
      accounts:
        process.env.PRIVATE_KEY !== undefined ? [process.env.PRIVATE_KEY] : [],
    },
    avalanche: {
      chainId: 43114,
      url: 'https://api.avax.network/ext/bc/C/rpc',
>>>>>>> 0608dd08
      accounts:
        process.env.PRIVATE_KEY !== undefined ? [process.env.PRIVATE_KEY] : [],
    },
  },
  gasReporter: {
    enabled: process.env.REPORT_GAS !== undefined,
    currency: 'USD',
  },
  contractSizer: {
    alphaSort: true,
    runOnCompile: true,
    disambiguatePaths: false,
    strict: true,
    only: [],
    except: [],
  },
  abiExporter: {
    path: './abis',
    runOnCompile: true,
    clear: true,
    flat: true,
    only: [],
    spacing: 2,
    format: 'json',
  },
  etherscan: {
    apiKey: {
      // For Mainnet, Goerli
      mainnet: process.env.ETHERSCAN_API_KEY || '',
      goerli: process.env.ETHERSCAN_API_KEY || '',
      polygonMumbai: process.env.POLYGONSCAN_API_KEY || '',
      bscTestnet: process.env.BSC_TESTNET_API_KEY || '',
      moonbaseAlpha: process.env.MOONSCAN_API_KEY || '',
    },
  },
  mocha: {
    timeout: 200000,
  },
};

export default config;<|MERGE_RESOLUTION|>--- conflicted
+++ resolved
@@ -72,7 +72,6 @@
       accounts:
         process.env.PRIVATE_KEY !== undefined ? [process.env.PRIVATE_KEY] : [],
     },
-<<<<<<< HEAD
     polygonMumbai: {
       chainId: 80001,
       url: process.env.ETH_POLYGON_MUMBAI_URL || '',
@@ -89,7 +88,7 @@
       chainId: 1287,
       timeout: 1000000000,
       url: process.env.ETH_MOONBASE_ALPHA_URL || '',
-=======
+    },
     avalancheTestnet: {
       chainId: 43113,
       url: 'https://api.avax-test.network/ext/C/rpc',
@@ -99,7 +98,6 @@
     avalanche: {
       chainId: 43114,
       url: 'https://api.avax.network/ext/bc/C/rpc',
->>>>>>> 0608dd08
       accounts:
         process.env.PRIVATE_KEY !== undefined ? [process.env.PRIVATE_KEY] : [],
     },
