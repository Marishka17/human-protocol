{
  "name": "@human-protocol/core",
  "description": "Human Protocol Core Smart Contracts",
  "version": "1.0.27",
  "files": [
    "contracts/**/*.sol",
    "abis/**/*.json",
    "artifacts/contracts/**/*.json",
    "typechain-types/**/*.ts"
  ],
  "scripts": {
    "clean": "hardhat clean && rm -rf abis cache",
    "precompile": "npm run clean",
    "compile": "hardhat compile",
    "verify": "hardhat verify",
    "test": "hardhat test",
    "test:coverage": "hardhat coverage",
    "local": "concurrently --hide 0 \"hardhat node\" \"yarn deploy:local\"",
    "deploy": "hardhat run scripts/deploy.ts",
    "deploy:local": "yarn deploy --network localhost",
    "lint": "eslint .",
    "lint:fix": "eslint . --fix",
    "format:contracts": "prettier --write '**/*.sol'",
    "format:scripts": "prettier --write '**/*.ts'",
    "format": "yarn format:contracts && yarn format:scripts"
  },
  "repository": {
    "type": "git",
    "url": "https://github.com/humanprotocol/human-protocol.git",
    "directory": "packages/core"
  },
  "keywords": [
    "human-protocol",
    "core",
    "solidity",
    "ethereum",
    "contracts"
  ],
  "license": "MIT",
  "devDependencies": {
    "@ethersproject/abi": "^5.7.0",
    "@ethersproject/providers": "^5.7.2",
    "@nomicfoundation/hardhat-chai-matchers": "^1.0.4",
    "@nomicfoundation/hardhat-toolbox": "^2.0.0",
    "@nomiclabs/hardhat-ethers": "^2.2.1",
    "@nomiclabs/hardhat-etherscan": "^3.1.2",
<<<<<<< HEAD
=======
    "@openzeppelin/contracts": "^4.8.0",
    "@openzeppelin/contracts-upgradeable": "^4.8.0",
>>>>>>> 016cbaee
    "@openzeppelin/hardhat-upgrades": "^1.22.0",
    "@tenderly/hardhat-tenderly": "^1.1.6",
    "@typechain/ethers-v5": "^10.1.1",
    "@typechain/hardhat": "^6.1.4",
    "@types/chai": "^4.3.3",
    "@types/mocha": "^10.0.0",
    "chai": "^4.3.6",
    "hardhat": "^2.12.2",
    "hardhat-abi-exporter": "^2.10.1",
    "hardhat-contract-sizer": "^2.6.1",
    "hardhat-gas-reporter": "^1.0.9",
    "openpgp": "5.5.0",
    "prettier-plugin-solidity": "^1.0.0-beta.24",
    "solidity-coverage": "^0.8.2",
    "tenderly": "^0.0.2",
    "typechain": "^8.1.1",
    "xdeployer": "1.1.20"
  },
  "lint-staged": {
    "*.sol": [
      "prettier --write"
    ],
    "*.ts": [
      "prettier --write",
      "eslint --fix"
    ]
  }
}<|MERGE_RESOLUTION|>--- conflicted
+++ resolved
@@ -44,11 +44,8 @@
     "@nomicfoundation/hardhat-toolbox": "^2.0.0",
     "@nomiclabs/hardhat-ethers": "^2.2.1",
     "@nomiclabs/hardhat-etherscan": "^3.1.2",
-<<<<<<< HEAD
-=======
     "@openzeppelin/contracts": "^4.8.0",
     "@openzeppelin/contracts-upgradeable": "^4.8.0",
->>>>>>> 016cbaee
     "@openzeppelin/hardhat-upgrades": "^1.22.0",
     "@tenderly/hardhat-tenderly": "^1.1.6",
     "@typechain/ethers-v5": "^10.1.1",
