--- conflicted
+++ resolved
@@ -26,17 +26,9 @@
 
   SUPPORTED_CHAIN_IDS.forEach((chainId) => {
     if (stats[chainId]) {
-<<<<<<< HEAD
-      tokenStats.totalApprovalEventCount +=
-        stats[chainId]?.totalApprovalEventCount!;
-      tokenStats.totalTransferEventCount +=
-        stats[chainId]?.totalTransferEventCount!;
-      tokenStats.totalValueTransfered += stats[chainId]?.totalValueTransfered!;
-=======
       tokenStats.totalTransferEventCount += stats[
         chainId
       ]?.totalTransferEventCount!;
->>>>>>> 0da2bbfb
       tokenStats.holders += stats[chainId]?.holders!;
     }
   });
